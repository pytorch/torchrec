--- conflicted
+++ resolved
@@ -213,11 +213,8 @@
             #     min(self._weight_init_mins), max(self._weight_init_maxs)),
             _weight=torch.cat(weight_list,0).pin_memory(),
             warmup_ratio=0.7,
-<<<<<<< HEAD
-            cache_ratio=cache_ratio,
-=======
             cache_ratio = cache_ratio,
->>>>>>> ffb6b6b1
+
         )
         self._table_idx_offset_list = np.cumsum(
             [0] + self._num_embeddings)
