#!/usr/bin/env python3
# Copyright (c) Meta Platforms, Inc. and affiliates.
# All rights reserved.
#
# This source code is licensed under the BSD-style license found in the
# LICENSE file in the root directory of this source tree.

import abc
import logging
from collections import defaultdict, OrderedDict
from typing import Any, Dict, List, Optional, Union

import torch
import torch.distributed as dist
from torch import nn
from torchrec.distributed.embedding_types import (
    EmbeddingComputeKernel,
    GroupedEmbeddingConfig,
    ShardedEmbeddingTable,
)
from torchrec.distributed.types import Shard, ShardedTensor, ShardedTensorMetadata
from torchrec.sparse.jagged_tensor import KeyedJaggedTensor

logger: logging.Logger = logging.getLogger(__name__)


class BaseEmbedding(abc.ABC, nn.Module):
    """
    Abstract base class for grouped `nn.Embedding` and `nn.EmbeddingBag`
    """

    @abc.abstractmethod
    def forward(
        self,
        features: KeyedJaggedTensor,
    ) -> torch.Tensor:
        """
        Args:
            features (KeyedJaggedTensor):
        Returns:
            torch.Tensor: sparse gradient parameter names.
        """
        pass

    @property
    @abc.abstractmethod
    def config(self) -> GroupedEmbeddingConfig:
        pass


def get_state_dict(
    embedding_tables: List[ShardedEmbeddingTable],
    params: Union[
        nn.ModuleList,
        List[Union[nn.Module, torch.Tensor]],
        List[torch.Tensor],
    ],
    pg: Optional[dist.ProcessGroup] = None,
    destination: Optional[Dict[str, Any]] = None,
    prefix: str = "",
) -> Dict[str, Any]:
    if destination is None:
        destination = OrderedDict()
        # pyre-ignore [16]
        destination._metadata = OrderedDict()
    """
    It is possible for there to be multiple shards from a table on a single rank.
    We accumulate them in key_to_local_shards. Repeat shards should have identical
    global ShardedTensorMetadata.
    """
    key_to_local_shards: Dict[str, List[Shard]] = defaultdict(list)
    key_to_global_metadata: Dict[str, ShardedTensorMetadata] = {}

    def get_key_from_embedding_table(embedding_table: ShardedEmbeddingTable) -> str:
        return prefix + f"{embedding_table.name}.weight"

    for embedding_table, param in zip(embedding_tables, params):
        key = get_key_from_embedding_table(embedding_table)
        assert embedding_table.local_rows == param.size(0)
        if embedding_table.compute_kernel not in [
            EmbeddingComputeKernel.QUANT,
            EmbeddingComputeKernel.QUANT_UVM,
            EmbeddingComputeKernel.QUANT_UVM_CACHING,
        ]:
            assert embedding_table.local_cols == param.size(1)
        # for inference there is no pg, all tensors are local
        if embedding_table.global_metadata is not None and pg is not None:
            # set additional field of sharded tensor based on local tensor properties
            embedding_table.global_metadata.tensor_properties.dtype = param.dtype
            embedding_table.global_metadata.tensor_properties.requires_grad = (
                param.requires_grad
            )
            key_to_global_metadata[key] = embedding_table.global_metadata

            key_to_local_shards[key].append(
                Shard(param, embedding_table.local_metadata)
            )
        else:
            destination[key] = param

    if pg is not None:
        # Populate the remaining destinations that have a global metadata
        for key in key_to_local_shards:
            global_metadata = key_to_global_metadata[key]
            destination[
                key
            ] = ShardedTensor._init_from_local_shards_and_global_metadata(
                local_shards=key_to_local_shards[key],
                sharded_tensor_metadata=global_metadata,
                process_group=pg,
            )

<<<<<<< HEAD
    return destination


class GroupedEmbedding(BaseEmbedding):
    def __init__(
        self,
        config: GroupedEmbeddingConfig,
        sparse: bool,
        pg: Optional[dist.ProcessGroup] = None,
        device: Optional[torch.device] = None,
    ) -> None:
        super().__init__()
        torch._C._log_api_usage_once(f"torchrec.distributed.{self.__class__.__name__}")
        self._config = config
        # pyre-fixme[4]: Attribute must be annotated.
        self._pg = pg
        self._emb_modules: nn.ModuleList = nn.ModuleList()
        self._sparse = sparse
        for embedding_config in self._config.embedding_tables:
            self._emb_modules.append(
                nn.Embedding(
                    num_embeddings=embedding_config.local_rows,
                    embedding_dim=embedding_config.local_cols,
                    device=device,
                    sparse=self._sparse,
                    _weight=torch.empty(
                        embedding_config.local_rows,
                        embedding_config.local_cols,
                        device=device,
                    ).uniform_(
                        embedding_config.get_weight_init_min(),
                        embedding_config.get_weight_init_max(),
                    ),
                )
            )

    def forward(self, features: KeyedJaggedTensor) -> torch.Tensor:
        indices_dict: Dict[str, torch.Tensor] = {}
        indices_list = torch.split(features.values(), features.length_per_key())
        for key, indices in zip(features.keys(), indices_list):
            indices_dict[key] = indices
        unpooled_embeddings: List[torch.Tensor] = []
        for embedding_config, emb_module in zip(
            self._config.embedding_tables, self._emb_modules
        ):
            for feature_name in embedding_config.feature_names:
                unpooled_embeddings.append(emb_module(input=indices_dict[feature_name]))
        return torch.cat(unpooled_embeddings, dim=0)

    # pyre-fixme[14]: `state_dict` overrides method defined in `Module` inconsistently.
    def state_dict(
        self,
        destination: Optional[Dict[str, Any]] = None,
        prefix: str = "",
        keep_vars: bool = False,
    ) -> Dict[str, Any]:
        params = [
            emb_module.weight if keep_vars else emb_module.weight.data
            for emb_module in self._emb_modules
        ]
        return get_state_dict(
            self._config.embedding_tables, params, self._pg, destination, prefix
        )

    def named_parameters(
        self, prefix: str = "", recurse: bool = True
    ) -> Iterator[Tuple[str, nn.Parameter]]:
        for config, emb_module in zip(
            self._config.embedding_tables,
            self._emb_modules,
        ):
            param = emb_module.weight
            assert config.local_rows == param.size(0)
            assert config.local_cols == param.size(1)
            yield append_prefix(prefix, f"{config.name}.weight"), param

    def sparse_grad_parameter_names(
        self, destination: Optional[List[str]] = None, prefix: str = ""
    ) -> List[str]:
        destination = [] if destination is None else destination
        if self._sparse:
            for config in self._config.embedding_tables:
                destination.append(append_prefix(prefix, f"{config.name}.weight"))
        return destination

    @property
    def config(self) -> GroupedEmbeddingConfig:
        return self._config

    def named_buffers(
        self, prefix: str = "", recurse: bool = True
    ) -> Iterator[Tuple[str, torch.Tensor]]:
        for config, emb_module in zip(
            self._config.embedding_tables,
            self._emb_modules,
        ):
            yield append_prefix(prefix, f"{config.name}.weight"), emb_module.weight


class GroupedEmbeddingBag(BaseEmbedding):
    def __init__(
        self,
        config: GroupedEmbeddingConfig,
        sparse: bool,
        pg: Optional[dist.ProcessGroup] = None,
        device: Optional[torch.device] = None,
        use_cache = False,
    ) -> None:
        super().__init__()
        torch._C._log_api_usage_once(f"torchrec.distributed.{self.__class__.__name__}")
        self._config = config
        # pyre-fixme[4]: Attribute must be annotated.
        self._pg = pg
        self._emb_modules: nn.ModuleList = nn.ModuleList()
        self._sparse = sparse
        self._emb_names: List[str] = []
        self._lengths_per_emb: List[int] = []

        for embedding_config in self._config.embedding_tables:
            if use_cache:
                from colossalai.nn.parallel.layers.cache_embedding import FreqAwareEmbeddingBag
                    # nn.EmbeddingBag(
                emb = FreqAwareEmbeddingBag(
                        num_embeddings=embedding_config.local_rows,
                        embedding_dim=embedding_config.local_cols,
                        mode=pooling_type_to_str(embedding_config.pooling),
                        # device=device,
                        include_last_offset=True,
                        sparse=self._sparse,
                        _weight=torch.empty(
                            embedding_config.local_rows,
                            embedding_config.local_cols,
                            device='cpu',
                        ).uniform_(
                            embedding_config.get_weight_init_min(),
                            embedding_config.get_weight_init_max(),
                        ),
                        # TODO(jiaruifang) hardcode the warmup ratio as 0.5
                        cuda_row_num = int(embedding_config.local_rows * 0.5),
                    )
                self._emb_modules.append(
                    emb
                )
            else:   
                self._emb_modules.append(
                    nn.EmbeddingBag(
                        num_embeddings=embedding_config.local_rows,
                        embedding_dim=embedding_config.local_cols,
                        mode=pooling_type_to_str(embedding_config.pooling),
                        device=device,
                        include_last_offset=True,
                        sparse=self._sparse,
                        _weight=torch.empty(
                            embedding_config.local_rows,
                            embedding_config.local_cols,
                            device=device,
                        ).uniform_(
                            embedding_config.get_weight_init_min(),
                            embedding_config.get_weight_init_max(),
                        ),
                    )
                )

    def forward(self, features: KeyedJaggedTensor) -> torch.Tensor:
        pooled_embeddings: List[torch.Tensor] = []
        for embedding_config, emb_module in zip(
            self._config.embedding_tables, self._emb_modules
        ):
            for feature_name in embedding_config.feature_names:
                values = features[feature_name].values()
                offsets = features[feature_name].offsets()
                weights = features[feature_name].weights_or_none()
                if weights is not None and not torch.is_floating_point(weights):
                    weights = None
                pooled_embeddings.append(
                    emb_module(
                        input=values,
                        offsets=offsets,
                        per_sample_weights=weights,
                    )
                )
        return torch.cat(pooled_embeddings, dim=1)

    # pyre-fixme[14]: `state_dict` overrides method defined in `Module` inconsistently.
    def state_dict(
        self,
        destination: Optional[Dict[str, Any]] = None,
        prefix: str = "",
        keep_vars: bool = False,
    ) -> Dict[str, Any]:
        params = [
            emb_module.weight if keep_vars else emb_module.weight.data
            for emb_module in self._emb_modules
        ]
        return get_state_dict(
            self._config.embedding_tables, params, self._pg, destination, prefix
        )

    def named_parameters(
        self, prefix: str = "", recurse: bool = True
    ) -> Iterator[Tuple[str, nn.Parameter]]:
        for config, emb_module in zip(
            self._config.embedding_tables,
            self._emb_modules,
        ):
            param = emb_module.weight
            assert config.local_rows == param.size(0)
            assert config.local_cols == param.size(1)
            yield append_prefix(prefix, f"{config.name}.weight"), param

    def named_buffers(
        self, prefix: str = "", recurse: bool = True
    ) -> Iterator[Tuple[str, torch.Tensor]]:
        for config, emb_module in zip(
            self._config.embedding_tables,
            self._emb_modules,
        ):
            param = emb_module.weight
            assert config.local_rows == param.size(0)
            assert config.local_cols == param.size(1)
            yield append_prefix(prefix, f"{config.name}.weight"), param

    def sparse_grad_parameter_names(
        self, destination: Optional[List[str]] = None, prefix: str = ""
    ) -> List[str]:
        destination = [] if destination is None else destination
        if self._sparse:
            for config in self._config.embedding_tables:
                destination.append(append_prefix(prefix, f"{config.name}.weight"))
        return destination

    @property
    def config(self) -> GroupedEmbeddingConfig:
        return self._config
=======
    return destination
>>>>>>> 0e888222
<|MERGE_RESOLUTION|>--- conflicted
+++ resolved
@@ -110,8 +110,8 @@
                 process_group=pg,
             )
 
-<<<<<<< HEAD
     return destination
+
 
 
 class GroupedEmbedding(BaseEmbedding):
@@ -345,6 +345,3 @@
     @property
     def config(self) -> GroupedEmbeddingConfig:
         return self._config
-=======
-    return destination
->>>>>>> 0e888222
