#!/usr/bin/env python3
# Copyright (c) Meta Platforms, Inc. and affiliates.
# All rights reserved.
#
# This source code is licensed under the BSD-style license found in the
# LICENSE file in the root directory of this source tree.

# pyre-strict

import math

from typing import Any, cast, Dict, List, Optional, Tuple, TypeVar, Union

import torch
import torch.distributed as dist
from torch.distributed._tensor.placement_types import Replicate, Shard
from torchrec.distributed.dist_data import (
    EmbeddingsAllToOneReduce,
    KJTAllToAll,
    KJTOneToAll,
    PooledEmbeddingsReduceScatter,
    VariableBatchPooledEmbeddingsReduceScatter,
)
from torchrec.distributed.embedding_lookup import (
    GroupedPooledEmbeddingsLookup,
    InferGroupedPooledEmbeddingsLookup,
)
from torchrec.distributed.embedding_sharding import (
    BaseEmbeddingDist,
    BaseEmbeddingLookup,
    BaseSparseFeaturesDist,
    bucketize_kjt_before_all2all,
    bucketize_kjt_inference,
    EmbeddingSharding,
    EmbeddingShardingContext,
    EmbeddingShardingInfo,
    group_tables,
)
from torchrec.distributed.embedding_types import (
    BaseGroupedFeatureProcessor,
    DTensorMetadata,
    EmbeddingComputeKernel,
    GroupedEmbeddingConfig,
    InputDistOutputs,
    ShardedEmbeddingTable,
)
from torchrec.distributed.types import (
    Awaitable,
    CommOp,
    NullShardingContext,
    QuantizedCommCodecs,
    ShardedTensorMetadata,
    ShardingEnv,
    ShardingEnv2D,
    ShardingType,
    ShardMetadata,
)
from torchrec.sparse.jagged_tensor import KeyedJaggedTensor
from torchrec.streamable import Multistreamable


C = TypeVar("C", bound=Multistreamable)
F = TypeVar("F", bound=Multistreamable)
T = TypeVar("T")
W = TypeVar("W")


def get_embedding_shard_metadata(
    grouped_embedding_configs_per_rank: List[List[GroupedEmbeddingConfig]],
) -> Tuple[List[List[int]], bool]:
    is_even_sharding: bool = True
    world_size = len(grouped_embedding_configs_per_rank)

    def get_even_shard_sizes(hash_size: int, world_size: int) -> List[int]:
        block_size: int = math.ceil(hash_size / world_size)
        last_rank: int = hash_size // block_size

        expected_even_shard_sizes = [block_size] * last_rank
        if hash_size % world_size != 0:
            expected_even_shard_sizes.append(hash_size - sum(expected_even_shard_sizes))
        return expected_even_shard_sizes

    embed_sharding = []
    for table in grouped_embedding_configs_per_rank[0][0].embedding_tables:
        embed_sharding_per_feature = []
        total_rows = 0
        sizes = []
        # pyre-ignore [16]: `Optional` has no attribute `shards_metadata`
        for metadata in table.global_metadata.shards_metadata:
            embed_sharding_per_feature.append(metadata.shard_offsets[0])
            total_rows += metadata.shard_sizes[0]
            sizes.append(metadata.shard_sizes[0])
        embed_sharding_per_feature.append(total_rows)
        embed_sharding.extend([embed_sharding_per_feature] * len(table.embedding_names))
        expected_even_sizes = get_even_shard_sizes(total_rows, world_size)
        if sizes != expected_even_sizes:
            is_even_sharding = False

    return (embed_sharding, is_even_sharding)


@torch.fx.wrap
def _fx_wrap_block_bucketize_row_pos(
    block_bucketize_row_pos: List[torch.Tensor],
) -> Optional[List[torch.Tensor]]:
    return block_bucketize_row_pos if block_bucketize_row_pos else None


class BaseRwEmbeddingSharding(EmbeddingSharding[C, F, T, W]):
    """
    Base class for row-wise sharding.
    """

    def __init__(
        self,
        sharding_infos: List[EmbeddingShardingInfo],
        env: ShardingEnv,
        device: Optional[torch.device] = None,
        need_pos: bool = False,
        qcomm_codecs_registry: Optional[Dict[str, QuantizedCommCodecs]] = None,
<<<<<<< HEAD
        device_type_from_sharding_infos: Optional[str] = None,
        independent_emb_key_pg: Optional[dist.ProcessGroup] = None,
=======
        device_type_from_sharding_infos: Optional[Union[str, Tuple[str, ...]]] = None,
>>>>>>> efca1d66
    ) -> None:
        super().__init__(qcomm_codecs_registry=qcomm_codecs_registry)
        self._env = env
        self._independent_emb_key_pg: Optional[dist.ProcessGroup] = independent_emb_key_pg if independent_emb_key_pg else self._pg
        self._is_2D_parallel: bool = isinstance(env, ShardingEnv2D)
        self._pg: Optional[dist.ProcessGroup] = (
            self._env.sharding_pg  # pyre-ignore[16]
            if self._is_2D_parallel
            else self._env.process_group
        )
        self._world_size: int = self._env.world_size
        self._rank: int = self._env.rank
        if device is None:
            device = torch.device("cpu")
        self._device: torch.device = device
        self._device_type_from_sharding_infos: Optional[Union[str, Tuple[str, ...]]] = (
            device_type_from_sharding_infos
        )
        sharded_tables_per_rank = self._shard(sharding_infos)
        self._need_pos = need_pos
        self._grouped_embedding_configs_per_rank: List[List[GroupedEmbeddingConfig]] = (
            []
        )
        self._grouped_embedding_configs_per_rank = group_tables(sharded_tables_per_rank)
        self._grouped_embedding_configs: List[GroupedEmbeddingConfig] = (
            self._grouped_embedding_configs_per_rank[self._rank]
        )

        self._has_feature_processor: bool = False
        for group_config in self._grouped_embedding_configs:
            if group_config.has_feature_processor:
                self._has_feature_processor = True

    def _shard(
        self,
        sharding_infos: List[EmbeddingShardingInfo],
    ) -> List[List[ShardedEmbeddingTable]]:
        tables_per_rank: List[List[ShardedEmbeddingTable]] = [
            [] for _ in range(self._world_size)
        ]
        for info in sharding_infos:
            # pyre-fixme [16]
            shards = info.param_sharding.sharding_spec.shards

            # construct the global sharded_tensor_metadata
            global_metadata = ShardedTensorMetadata(
                shards_metadata=shards,
                size=torch.Size(
                    [
                        (
                            info.embedding_config.num_embeddings_post_pruning
                            if info.embedding_config.num_embeddings_post_pruning
                            is not None
                            else info.embedding_config.num_embeddings
                        ),
                        info.embedding_config.embedding_dim,
                    ]
                ),
            )

            dtensor_metadata = None
            if self._env.output_dtensor:
                placements = (
                    (Replicate(), Shard(0)) if self._is_2D_parallel else (Shard(0),)
                )
                dtensor_metadata = DTensorMetadata(
                    mesh=self._env.device_mesh,
                    placements=placements,
                    size=(
                        (
                            info.embedding_config.num_embeddings_post_pruning
                            if info.embedding_config.num_embeddings_post_pruning
                            is not None
                            else info.embedding_config.num_embeddings
                        ),
                        info.embedding_config.embedding_dim,
                    ),
                    stride=info.param.stride(),
                )

            for rank in range(self._world_size):
                tables_per_rank[rank].append(
                    ShardedEmbeddingTable(
                        num_embeddings=info.embedding_config.num_embeddings,
                        embedding_dim=info.embedding_config.embedding_dim,
                        name=info.embedding_config.name,
                        embedding_names=info.embedding_config.embedding_names,
                        data_type=info.embedding_config.data_type,
                        feature_names=info.embedding_config.feature_names,
                        pooling=info.embedding_config.pooling,
                        is_weighted=info.embedding_config.is_weighted,
                        has_feature_processor=info.embedding_config.has_feature_processor,
                        local_rows=shards[rank].shard_sizes[0],
                        local_cols=info.embedding_config.embedding_dim,
                        compute_kernel=EmbeddingComputeKernel(
                            info.param_sharding.compute_kernel
                        ),
                        local_metadata=shards[rank],
                        global_metadata=global_metadata,
                        dtensor_metadata=dtensor_metadata,
                        weight_init_max=info.embedding_config.weight_init_max,
                        weight_init_min=info.embedding_config.weight_init_min,
                        fused_params=info.fused_params,
                        num_embeddings_post_pruning=info.embedding_config.num_embeddings_post_pruning,
                    )
                )
        return tables_per_rank

    def embedding_dims(self) -> List[int]:
        embedding_dims = []
        for grouped_config in self._grouped_embedding_configs:
            embedding_dims.extend(grouped_config.embedding_dims())
        return embedding_dims

    def embedding_names(self) -> List[str]:
        embedding_names = []
        for grouped_config in self._grouped_embedding_configs:
            embedding_names.extend(grouped_config.embedding_names())
        return embedding_names

    def embedding_names_per_rank(self) -> List[List[str]]:
        embedding_names = []
        for grouped_embedding_configs in self._grouped_embedding_configs_per_rank:
            embedding_names_per_rank = []
            for grouped_config in grouped_embedding_configs:
                embedding_names_per_rank.extend(grouped_config.embedding_names())
            embedding_names.append(embedding_names_per_rank)
        return embedding_names

    def embedding_shard_metadata(self) -> List[Optional[ShardMetadata]]:
        embedding_shard_metadata = []
        for grouped_config in self._grouped_embedding_configs:
            embedding_shard_metadata.extend(grouped_config.embedding_shard_metadata())
        return embedding_shard_metadata

    def feature_names(self) -> List[str]:
        feature_names = []
        for grouped_config in self._grouped_embedding_configs:
            feature_names.extend(grouped_config.feature_names())
        return feature_names

    def embedding_tables(self) -> List[ShardedEmbeddingTable]:
        embedding_tables = []
        for grouped_config in self._grouped_embedding_configs:
            embedding_tables.extend(grouped_config.embedding_tables)
        return embedding_tables

    def _get_num_features(self) -> int:
        return sum(
            group_config.num_features()
            for group_config in self._grouped_embedding_configs
        )

    def _get_feature_hash_sizes(self) -> List[int]:
        feature_hash_sizes: List[int] = []
        for group_config in self._grouped_embedding_configs:
            feature_hash_sizes.extend(group_config.feature_hash_sizes())
        return feature_hash_sizes


class RwSparseFeaturesDist(BaseSparseFeaturesDist[KeyedJaggedTensor]):
    """
    Bucketizes sparse features in RW fashion and then redistributes with an AlltoAll
    collective operation.

    Args:
        pg (dist.ProcessGroup): ProcessGroup for AlltoAll communication.
        intra_pg (dist.ProcessGroup): ProcessGroup within single host group for AlltoAll
            communication.
        num_features (int): total number of features.
        feature_hash_sizes (List[int]): hash sizes of features.
        feature_total_num_buckets (Optional[List[int]]): total number of buckets, if provided will be >= world size.
        device (Optional[torch.device]): device on which buffers will be allocated.
        is_sequence (bool): if this is for a sequence embedding.
        has_feature_processor (bool): existence of feature processor (ie. position
            weighted features).

    """

    def __init__(
        self,
        pg: dist.ProcessGroup,
        num_features: int,
        feature_hash_sizes: List[int],
        feature_total_num_buckets: Optional[List[int]] = None,
        device: Optional[torch.device] = None,
        is_sequence: bool = False,
        has_feature_processor: bool = False,
        need_pos: bool = False,
        keep_original_indices: bool = False,
    ) -> None:
        super().__init__()
        self._world_size: int = pg.size()
        self._num_features = num_features

        feature_block_sizes: List[int] = []

        for i, hash_size in enumerate(feature_hash_sizes):
            block_divisor = self._world_size
            if feature_total_num_buckets is not None:
                assert feature_total_num_buckets[i] % self._world_size == 0
                block_divisor = feature_total_num_buckets[i]
            feature_block_sizes.append((hash_size + block_divisor - 1) // block_divisor)

        self.register_buffer(
            "_feature_block_sizes_tensor",
            torch.tensor(
                feature_block_sizes,
                device=device,
                dtype=torch.int64,
            ),
            persistent=False,
        )
        self._has_multiple_blocks_per_shard: bool = (
            feature_total_num_buckets is not None
        )
        if self._has_multiple_blocks_per_shard:
            self.register_buffer(
                "_feature_total_num_blocks_tensor",
                torch.tensor(
                    [feature_total_num_buckets],
                    device=device,
                    dtype=torch.int64,
                ),
                persistent=False,
            )

        self._dist = KJTAllToAll(
            pg=pg,
            splits=[self._num_features] * self._world_size,
        )
        self._is_sequence = is_sequence
        self._has_feature_processor = has_feature_processor
        self._need_pos = need_pos
        self.unbucketize_permute_tensor: Optional[torch.Tensor] = None
        self._keep_original_indices = keep_original_indices

    def forward(
        self,
        sparse_features: KeyedJaggedTensor,
    ) -> Awaitable[Awaitable[KeyedJaggedTensor]]:
        """
        Bucketizes sparse feature values into world size number of buckets and then
        performs AlltoAll operation.

        Args:
            sparse_features (KeyedJaggedTensor): sparse features to bucketize and
                redistribute.

        Returns:
            Awaitable[Awaitable[KeyedJaggedTensor]]: awaitable of awaitable of KeyedJaggedTensor.
        """

        (
            bucketized_features,
            self.unbucketize_permute_tensor,
        ) = bucketize_kjt_before_all2all(
            sparse_features,
            num_buckets=self._world_size,
            block_sizes=self._feature_block_sizes_tensor,
            total_num_blocks=(
                self._feature_total_num_blocks_tensor
                if self._has_multiple_blocks_per_shard
                else None
            ),
            output_permute=self._is_sequence,
            bucketize_pos=(
                self._has_feature_processor
                if sparse_features.weights_or_none() is None
                else self._need_pos
            ),
            keep_original_indices=self._keep_original_indices,
        )

        return self._dist(bucketized_features)


class RwPooledEmbeddingDist(
    BaseEmbeddingDist[EmbeddingShardingContext, torch.Tensor, torch.Tensor]
):
    """
    Redistributes pooled embedding tensor in RW fashion by performing a reduce-scatter
    operation.

    Args:
        pg (dist.ProcessGroup): ProcessGroup for reduce-scatter communication.
    """

    def __init__(
        self,
        pg: dist.ProcessGroup,
        embedding_dims: List[int],
        qcomm_codecs_registry: Optional[Dict[str, QuantizedCommCodecs]] = None,
    ) -> None:
        super().__init__()

        self._dist: Optional[
            Union[
                PooledEmbeddingsReduceScatter,
                VariableBatchPooledEmbeddingsReduceScatter,
            ]
        ] = None
        self._pg = pg
        self._qcomm_codecs_registry = qcomm_codecs_registry
        self._codecs: Optional[QuantizedCommCodecs] = (
            qcomm_codecs_registry.get(
                CommOp.POOLED_EMBEDDINGS_REDUCE_SCATTER.name, None
            )
            if qcomm_codecs_registry
            else None
        )
        self._embedding_dims = embedding_dims

    def forward(
        self,
        local_embs: torch.Tensor,
        sharding_ctx: Optional[EmbeddingShardingContext] = None,
    ) -> Awaitable[torch.Tensor]:
        """
        Performs reduce-scatter pooled operation on pooled embeddings tensor.

        Args:
            local_embs (torch.Tensor): pooled embeddings tensor to distribute.
            sharding_ctx (Optional[EmbeddingShardingContext]): shared context from
                KJTAllToAll operation.

        Returns:
            Awaitable[torch.Tensor]: awaitable of pooled embeddings tensor.
        """
        if self._dist is None:
            self._create_output_dist_module(sharding_ctx)

        if sharding_ctx is None:
            return cast(PooledEmbeddingsReduceScatter, self._dist)(local_embs)
        elif sharding_ctx.variable_batch_per_feature:
            return cast(VariableBatchPooledEmbeddingsReduceScatter, self._dist)(
                local_embs,
                batch_size_per_rank_per_feature=sharding_ctx.batch_size_per_rank_per_feature,
                embedding_dims=self._embedding_dims,
            )
        else:
            return cast(PooledEmbeddingsReduceScatter, self._dist)(
                local_embs,
                input_splits=sharding_ctx.batch_size_per_rank,
            )

    def _create_output_dist_module(
        self, sharding_ctx: Optional[EmbeddingShardingContext] = None
    ) -> None:
        if sharding_ctx is not None and sharding_ctx.variable_batch_per_feature:
            self._dist = VariableBatchPooledEmbeddingsReduceScatter(
                pg=self._pg,
                codecs=self._codecs,
            )
        else:
            self._dist = PooledEmbeddingsReduceScatter(
                pg=self._pg,
                codecs=self._codecs,
            )


class InferRwPooledEmbeddingDist(
    BaseEmbeddingDist[NullShardingContext, List[torch.Tensor], torch.Tensor]
):
    """
    Redistributes pooled embedding tensor in RW fashion with an AlltoOne operation.

    Args:
        device (torch.device): device on which the tensors will be communicated to.
        world_size (int): number of devices in the topology.
    """

    def __init__(
        self,
        device: torch.device,
        world_size: int,
    ) -> None:
        super().__init__()
        self._dist: EmbeddingsAllToOneReduce = EmbeddingsAllToOneReduce(
            device=device,
            world_size=world_size,
        )

    def forward(
        self,
        local_embs: List[torch.Tensor],
        sharding_ctx: Optional[NullShardingContext] = None,
    ) -> torch.Tensor:
        """
        Performs AlltoOne operation on sequence embeddings tensor.

        Args:
            local_embs (torch.Tensor): tensor of values to distribute.

        Returns:
            Awaitable[torch.Tensor]: awaitable of sequence embeddings.
        """

        return self._dist(local_embs)


class RwPooledEmbeddingSharding(
    BaseRwEmbeddingSharding[
        EmbeddingShardingContext, KeyedJaggedTensor, torch.Tensor, torch.Tensor
    ]
):
    """
    Shards embedding bags row-wise, i.e.. a given embedding table is evenly distributed
    by rows and table slices are placed on all ranks.
    """

    def create_input_dist(
        self,
        device: Optional[torch.device] = None,
    ) -> BaseSparseFeaturesDist[KeyedJaggedTensor]:
        num_features = self._get_num_features()
        feature_hash_sizes = self._get_feature_hash_sizes()
        return RwSparseFeaturesDist(
            # pyre-fixme[6]: For 1st param expected `ProcessGroup` but got
            #  `Optional[ProcessGroup]`.
            pg=self._independent_emb_key_pg,
            num_features=num_features,
            feature_hash_sizes=feature_hash_sizes,
            device=device if device is not None else self._device,
            is_sequence=False,
            has_feature_processor=self._has_feature_processor,
            need_pos=self._need_pos,
        )

    def create_lookup(
        self,
        device: Optional[torch.device] = None,
        fused_params: Optional[Dict[str, Any]] = None,
        feature_processor: Optional[BaseGroupedFeatureProcessor] = None,
    ) -> BaseEmbeddingLookup:
        return GroupedPooledEmbeddingsLookup(
            grouped_configs=self._grouped_embedding_configs,
            pg=self._pg,
            device=device if device is not None else self._device,
            feature_processor=feature_processor,
            sharding_type=ShardingType.ROW_WISE,
        )

    def create_output_dist(
        self,
        device: Optional[torch.device] = None,
    ) -> BaseEmbeddingDist[EmbeddingShardingContext, torch.Tensor, torch.Tensor]:
        return RwPooledEmbeddingDist(
            # pyre-fixme[6]: For 1st param expected `ProcessGroup` but got
            #  `Optional[ProcessGroup]`.
            self._pg,
            qcomm_codecs_registry=self.qcomm_codecs_registry,
            embedding_dims=self.embedding_dims(),
        )


@torch.fx.wrap
def get_block_sizes_runtime_device(
    block_sizes: List[int],
    runtime_device: torch.device,
    tensor_cache: Dict[str, Tuple[torch.Tensor, List[torch.Tensor]]],
    embedding_shard_metadata: Optional[List[List[int]]] = None,
    dtype: torch.dtype = torch.int32,
) -> Tuple[torch.Tensor, List[torch.Tensor]]:
    cache_key: str = "__block_sizes"
    if cache_key not in tensor_cache:
        tensor_cache[cache_key] = (
            torch.tensor(
                block_sizes,
                device=runtime_device,
                dtype=dtype,
            ),
            (
                []
                if embedding_shard_metadata is None
                else [
                    torch.tensor(
                        row_pos,
                        device=runtime_device,
                        dtype=dtype,
                    )
                    for row_pos in embedding_shard_metadata
                ]
            ),
        )

    return tensor_cache[cache_key]


class InferRwSparseFeaturesDist(BaseSparseFeaturesDist[InputDistOutputs]):
    def __init__(
        self,
        world_size: int,
        num_features: int,
        feature_hash_sizes: List[int],
        device: Optional[torch.device] = None,
        is_sequence: bool = False,
        has_feature_processor: bool = False,
        need_pos: bool = False,
        embedding_shard_metadata: Optional[List[List[int]]] = None,
    ) -> None:
        super().__init__()
        self._world_size: int = world_size
        self._num_features = num_features
        self.feature_block_sizes: List[int] = [
            (hash_size + self._world_size - 1) // self._world_size
            for hash_size in feature_hash_sizes
        ]
        self.tensor_cache: Dict[
            str, Tuple[torch.Tensor, Optional[List[torch.Tensor]]]
        ] = {}

        self._dist = KJTOneToAll(
            splits=self._world_size * [self._num_features],
            world_size=world_size,
            device=device,
        )
        self._is_sequence = is_sequence
        self._has_feature_processor = has_feature_processor
        self._need_pos = need_pos

        self._embedding_shard_metadata: Optional[List[List[int]]] = (
            embedding_shard_metadata
        )

    def forward(self, sparse_features: KeyedJaggedTensor) -> InputDistOutputs:
        block_sizes, block_bucketize_row_pos = get_block_sizes_runtime_device(
            self.feature_block_sizes,
            sparse_features.device(),
            self.tensor_cache,
            self._embedding_shard_metadata,
            sparse_features.values().dtype,
        )

        (
            bucketized_features,
            unbucketize_permute_tensor,
            bucket_mapping_tensor_opt,
        ) = bucketize_kjt_inference(
            sparse_features,
            num_buckets=self._world_size,
            block_sizes=block_sizes,
            bucketize_pos=(
                self._has_feature_processor
                if sparse_features.weights_or_none() is None
                else self._need_pos
            ),
            block_bucketize_row_pos=_fx_wrap_block_bucketize_row_pos(
                block_bucketize_row_pos
            ),
            is_sequence=self._is_sequence,
        )
        # KJTOneToAll
        dist_kjt = self._dist.forward(bucketized_features)
        return InputDistOutputs(
            features=dist_kjt,
            unbucketize_permute_tensor=(
                unbucketize_permute_tensor if self._is_sequence else None
            ),
            bucket_mapping_tensor=(
                bucket_mapping_tensor_opt if self._is_sequence else None
            ),
            bucketized_length=(
                bucketized_features.lengths().view(
                    self._world_size * self._num_features, -1
                )
                if self._is_sequence
                else None
            ),
        )


class InferRwPooledEmbeddingSharding(
    BaseRwEmbeddingSharding[
        NullShardingContext, InputDistOutputs, List[torch.Tensor], torch.Tensor
    ]
):
    def create_input_dist(
        self,
        device: Optional[torch.device] = None,
    ) -> BaseSparseFeaturesDist[InputDistOutputs]:
        num_features = self._get_num_features()
        feature_hash_sizes = self._get_feature_hash_sizes()

        (embed_sharding, is_even_sharding) = get_embedding_shard_metadata(
            self._grouped_embedding_configs_per_rank
        )

        return InferRwSparseFeaturesDist(
            world_size=self._world_size,
            num_features=num_features,
            feature_hash_sizes=feature_hash_sizes,
            device=device if device is not None else self._device,
            embedding_shard_metadata=embed_sharding if not is_even_sharding else None,
        )

    def create_lookup(
        self,
        device: Optional[torch.device] = None,
        fused_params: Optional[Dict[str, Any]] = None,
        feature_processor: Optional[BaseGroupedFeatureProcessor] = None,
    ) -> BaseEmbeddingLookup[InputDistOutputs, List[torch.Tensor]]:
        return InferGroupedPooledEmbeddingsLookup(
            grouped_configs_per_rank=self._grouped_embedding_configs_per_rank,
            world_size=self._world_size,
            fused_params=fused_params,
            device=device if device is not None else self._device,
        )

    def create_output_dist(
        self,
        device: Optional[torch.device] = None,
    ) -> BaseEmbeddingDist[NullShardingContext, List[torch.Tensor], torch.Tensor]:
        assert device is not None
        return InferRwPooledEmbeddingDist(
            device=device,
            world_size=self._world_size,
        )<|MERGE_RESOLUTION|>--- conflicted
+++ resolved
@@ -118,12 +118,8 @@
         device: Optional[torch.device] = None,
         need_pos: bool = False,
         qcomm_codecs_registry: Optional[Dict[str, QuantizedCommCodecs]] = None,
-<<<<<<< HEAD
-        device_type_from_sharding_infos: Optional[str] = None,
+        device_type_from_sharding_infos: Optional[Union[str, Tuple[str, ...]]] = None,
         independent_emb_key_pg: Optional[dist.ProcessGroup] = None,
-=======
-        device_type_from_sharding_infos: Optional[Union[str, Tuple[str, ...]]] = None,
->>>>>>> efca1d66
     ) -> None:
         super().__init__(qcomm_codecs_registry=qcomm_codecs_registry)
         self._env = env
